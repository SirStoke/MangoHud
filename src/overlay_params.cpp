#include <stdio.h>
#include <string.h>
#include <stdlib.h>
#include <errno.h>
#include <sys/sysinfo.h>
#include <wordexp.h>
#include "imgui.h"
#include <iostream>
#include <string>
#include <sstream>
#include <algorithm>
#include <cctype>

#include "overlay_params.h"
#include "overlay.h"
#include "config.h"
#include "string_utils.h"

#include "mesa/util/os_socket.h"

#ifdef HAVE_X11
#include <X11/keysym.h>
#include "loaders/loader_x11.h"
#endif

#ifdef HAVE_DBUS
#include "dbus_info.h"
#endif

static enum overlay_param_position
parse_position(const char *str)
{
   if (!str || !strcmp(str, "top-left"))
      return LAYER_POSITION_TOP_LEFT;
   if (!strcmp(str, "top-right"))
      return LAYER_POSITION_TOP_RIGHT;
   if (!strcmp(str, "bottom-left"))
      return LAYER_POSITION_BOTTOM_LEFT;
   if (!strcmp(str, "bottom-right"))
      return LAYER_POSITION_BOTTOM_RIGHT;
   if (!strcmp(str, "top-center"))
      return LAYER_POSITION_TOP_CENTER;
   return LAYER_POSITION_TOP_LEFT;
}

static int
parse_control(const char *str)
{
   int ret = os_socket_listen_abstract(str, 1);
   if (ret < 0) {
      fprintf(stderr, "ERROR: Couldn't create socket pipe at '%s'\n", str);
      fprintf(stderr, "ERROR: '%s'\n", strerror(errno));
      return ret;
   }

   os_socket_block(ret, false);

   return ret;
}

static float
parse_float(const char *str)
{
   float val = 0;
   std::stringstream ss(str);
   ss.imbue(std::locale::classic());
   ss >> val;
   return val;
}

#ifdef HAVE_X11
static std::vector<KeySym>
parse_string_to_keysym_vec(const char *str)
{
   std::vector<KeySym> keys;
   if(g_x11->IsLoaded())
   {
      std::stringstream keyStrings(str);
      std::string ks;
      while (std::getline(keyStrings, ks, '+')) {
         trim(ks);
         KeySym xk = g_x11->XStringToKeysym(ks.c_str());
         if (xk)
            keys.push_back(xk);
         else
            std::cerr << "MANGOHUD: Unrecognized key: '" << ks << "'\n";
      }
   }
   return keys;
}

static std::vector<KeySym>
parse_toggle_hud(const char *str)
{
   return parse_string_to_keysym_vec(str);
}

static std::vector<KeySym>
parse_toggle_logging(const char *str)
{
   return parse_string_to_keysym_vec(str);
}

static std::vector<KeySym>
parse_reload_cfg(const char *str)
{
   return parse_string_to_keysym_vec(str);
}

static std::vector<KeySym>
parse_upload_log(const char *str)
{
   return parse_string_to_keysym_vec(str);
}

#else
#define parse_toggle_hud(x)      {}
#define parse_toggle_logging(x)  {}
#define parse_reload_cfg(x)      {}
#define parse_upload_log(x)      {}
#endif

static uint32_t
parse_fps_sampling_period(const char *str)
{
   return strtol(str, NULL, 0) * 1000;
}

static uint32_t
parse_fps_limit(const char *str)
{
   return strtol(str, NULL, 0);
}

static bool
parse_no_display(const char *str)
{
   return strtol(str, NULL, 0) != 0;
}

static unsigned
parse_color(const char *str)
{
   return strtol(str, NULL, 16);
}

static unsigned
parse_unsigned(const char *str)
{
   return strtol(str, NULL, 0);
}

static signed
parse_signed(const char *str)
{
   return strtol(str, NULL, 0);
}

static std::string
parse_str(const char *str)
{
   return str;
}

static std::string
parse_path(const char *str)
{
#ifdef _XOPEN_SOURCE
   // Expand ~/ to home dir
   if (str[0] == '~') {
      std::string s;
      wordexp_t e;
      int ret;

      if (!(ret = wordexp(str, &e, 0)))
         s = e.we_wordv[0];
      wordfree(&e);

      if (!ret)
         return s;
   }
#endif
   return str;
}

static std::vector<media_player_order>
parse_media_player_order(const char *str)
{
   std::vector<media_player_order> order;
   std::stringstream ss(str);
   std::string token;
   while (std::getline(ss, token, ',')) {
      trim(token);
      std::transform(token.begin(), token.end(), token.begin(), ::tolower);
      if (token == "title")
         order.push_back(MP_ORDER_TITLE);
      else if (token == "artist")
         order.push_back(MP_ORDER_ARTIST);
      else if (token == "album")
         order.push_back(MP_ORDER_ALBUM);
   }
   return order;
}

<<<<<<< HEAD
static std::vector<std::string>
parse_benchmark_percentiles(const char *str)
{
   std::vector<std::string> percentiles;
   std::stringstream percent_strings(str);
   std::string value;

   while (std::getline(percent_strings, value, '+')) {
      trim(value);

      if (value == "AVG") {
         percentiles.push_back(value);
         continue;
      }

      float as_float;
      size_t float_len = 0;

      try {
         as_float = parse_float(value, &float_len);
      } catch (const std::invalid_argument&) {
         std::cerr << "MANGOHUD: invalid benchmark percentile: '" << value << "'\n";
         continue;
      }

      if (float_len != value.length()) {
         std::cerr << "MANGOHUD: invalid benchmark percentile: '" << value << "'\n";
         continue;
      }

      if (as_float > 100 || as_float < 0) {
         std::cerr << "MANGOHUD: benchmark percentile is not between 0 and 100 (" << value << ")\n";
         continue;
      }

      percentiles.push_back(value);
   }

   return percentiles;
=======
static uint32_t
parse_font_glyph_ranges(const char *str)
{
   uint32_t fg = 0;
   std::stringstream ss(str);
   std::string token;
   while (std::getline(ss, token, ',')) {
      trim(token);
      std::transform(token.begin(), token.end(), token.begin(), ::tolower);

      if (token == "korean")
         fg |= FG_KOREAN;
      else if (token == "chinese")
         fg |= FG_CHINESE_FULL;
      else if (token == "chinese_simplified")
         fg |= FG_CHINESE_SIMPLIFIED;
      else if (token == "japanese")
         fg |= FG_JAPANESE;
      else if (token == "cyrillic")
         fg |= FG_CYRILLIC;
      else if (token == "thai")
         fg |= FG_THAI;
      else if (token == "vietnamese")
         fg |= FG_VIETNAMESE;
      else if (token == "latin_ext_a")
         fg |= FG_LATIN_EXT_A;
      else if (token == "latin_ext_b")
         fg |= FG_LATIN_EXT_B;
   }
   return fg;
>>>>>>> 8eba5e2e
}

#define parse_width(s) parse_unsigned(s)
#define parse_height(s) parse_unsigned(s)
#define parse_vsync(s) parse_unsigned(s)
#define parse_gl_vsync(s) parse_signed(s)
#define parse_offset_x(s) parse_unsigned(s)
#define parse_offset_y(s) parse_unsigned(s)
#define parse_log_duration(s) parse_unsigned(s)
#define parse_time_format(s) parse_str(s)
#define parse_output_file(s) parse_path(s)
#define parse_font_file(s) parse_path(s)
#define parse_font_file_text(s) parse_path(s)
#define parse_io_read(s) parse_unsigned(s)
#define parse_io_write(s) parse_unsigned(s)
#define parse_pci_dev(s) parse_str(s)
#define parse_media_player_name(s) parse_str(s)
#define parse_font_scale_media_player(s) parse_float(s)
#define parse_cpu_text(s) parse_str(s)
#define parse_gpu_text(s) parse_str(s)
#define parse_log_interval(s) parse_unsigned(s)
#define parse_font_size(s) parse_float(s)
#define parse_font_size_text(s) parse_float(s)
#define parse_font_scale(s) parse_float(s)
#define parse_background_alpha(s) parse_float(s)
#define parse_alpha(s) parse_float(s)
#define parse_permit_upload(s) parse_unsigned(s)

#define parse_cpu_color(s) parse_color(s)
#define parse_gpu_color(s) parse_color(s)
#define parse_vram_color(s) parse_color(s)
#define parse_ram_color(s) parse_color(s)
#define parse_engine_color(s) parse_color(s)
#define parse_io_color(s) parse_color(s)
#define parse_frametime_color(s) parse_color(s)
#define parse_background_color(s) parse_color(s)
#define parse_text_color(s) parse_color(s)
#define parse_media_player_color(s) parse_color(s)

static bool
parse_help(const char *str)
{
   fprintf(stderr, "Layer params using VK_LAYER_MESA_OVERLAY_CONFIG=\n");
#define OVERLAY_PARAM_BOOL(name)                \
   fprintf(stderr, "\t%s=0|1\n", #name);
#define OVERLAY_PARAM_CUSTOM(name)
   OVERLAY_PARAMS
#undef OVERLAY_PARAM_BOOL
#undef OVERLAY_PARAM_CUSTOM
   fprintf(stderr, "\tposition=top-left|top-right|bottom-left|bottom-right\n");
   fprintf(stderr, "\tfps_sampling_period=number-of-milliseconds\n");
   fprintf(stderr, "\tno_display=0|1\n");
   fprintf(stderr, "\toutput_file=/path/to/output.txt\n");
   fprintf(stderr, "\twidth=width-in-pixels\n");
   fprintf(stderr, "\theight=height-in-pixels\n");

   return true;
}

static bool is_delimiter(char c)
{
   return c == 0 || c == ',' || c == ':' || c == ';' || c == '=';
}

static int
parse_string(const char *s, char *out_param, char *out_value)
{
   int i = 0;

   for (; !is_delimiter(*s); s++, out_param++, i++)
      *out_param = *s;

   *out_param = 0;

   if (*s == '=') {
      s++;
      i++;
      for (; !is_delimiter(*s); s++, out_value++, i++) {
         *out_value = *s;
         // Consume escaped delimiter, but don't escape null. Might be end of string.
         if (*s == '\\' && *(s + 1) != 0 && is_delimiter(*(s + 1))) {
            s++;
            i++;
            *out_value = *s;
         }
      }
   } else
      *(out_value++) = '1';
   *out_value = 0;

   if (*s && is_delimiter(*s)) {
      s++;
      i++;
   }

   if (*s && !i) {
      fprintf(stderr, "mesa-overlay: syntax error: unexpected '%c' (%i) while "
              "parsing a string\n", *s, *s);
      fflush(stderr);
   }

   return i;
}

const char *overlay_param_names[] = {
#define OVERLAY_PARAM_BOOL(name) #name,
#define OVERLAY_PARAM_CUSTOM(name)
   OVERLAY_PARAMS
#undef OVERLAY_PARAM_BOOL
#undef OVERLAY_PARAM_CUSTOM
};

void
parse_overlay_env(struct overlay_params *params,
                  const char *env)
{
   uint32_t num;
   char key[256], value[256];
   while ((num = parse_string(env, key, value)) != 0) {
      env += num;
      if (!strcmp("full", key)) {
         bool read_cfg = params->enabled[OVERLAY_PARAM_ENABLED_read_cfg];
#define OVERLAY_PARAM_BOOL(name) \
         params->enabled[OVERLAY_PARAM_ENABLED_##name] = 1;
#define OVERLAY_PARAM_CUSTOM(name)
         OVERLAY_PARAMS
#undef OVERLAY_PARAM_BOOL
#undef OVERLAY_PARAM_CUSTOM
         params->enabled[OVERLAY_PARAM_ENABLED_histogram] = 0;
         params->enabled[OVERLAY_PARAM_ENABLED_read_cfg] = read_cfg;
      }
#define OVERLAY_PARAM_BOOL(name)                                       \
      if (!strcmp(#name, key)) {                                       \
         params->enabled[OVERLAY_PARAM_ENABLED_##name] =               \
            strtol(value, NULL, 0);                                    \
         continue;                                                     \
      }
#define OVERLAY_PARAM_CUSTOM(name)                                     \
      if (!strcmp(#name, key)) {                                       \
         params->name = parse_##name(value);                           \
         continue;                                                     \
      }
      OVERLAY_PARAMS
#undef OVERLAY_PARAM_BOOL
#undef OVERLAY_PARAM_CUSTOM
      fprintf(stderr, "Unknown option '%s'\n", key);
   }
}

void
parse_overlay_config(struct overlay_params *params,
                  const char *env)
{

   *params = {};

   /* Visible by default */
   params->enabled[OVERLAY_PARAM_ENABLED_fps] = true;
   params->enabled[OVERLAY_PARAM_ENABLED_frame_timing] = true;
   params->enabled[OVERLAY_PARAM_ENABLED_core_load] = false;
   params->enabled[OVERLAY_PARAM_ENABLED_cpu_temp] = false;
   params->enabled[OVERLAY_PARAM_ENABLED_gpu_temp] = false;
   params->enabled[OVERLAY_PARAM_ENABLED_cpu_stats] = true;
   params->enabled[OVERLAY_PARAM_ENABLED_gpu_stats] = true;
   params->enabled[OVERLAY_PARAM_ENABLED_ram] = false;
   params->enabled[OVERLAY_PARAM_ENABLED_vram] = false;
   params->enabled[OVERLAY_PARAM_ENABLED_read_cfg] = false;
   params->enabled[OVERLAY_PARAM_ENABLED_io_read] = false;
   params->enabled[OVERLAY_PARAM_ENABLED_io_write] = false;
   params->fps_sampling_period = 500000; /* 500ms */
   params->width = 0;
   params->height = 140;
   params->control = -1;
   params->fps_limit = 0;
   params->vsync = -1;
   params->gl_vsync = -2;
   params->offset_x = 0;
   params->offset_y = 0;
   params->background_alpha = 0.5;
   params->alpha = 1.0;
   params->time_format = "%T";
   params->gpu_color = 0x2e9762;
   params->cpu_color = 0x2e97cb;
   params->vram_color = 0xad64c1;
   params->ram_color = 0xc26693;
   params->engine_color = 0xeb5b5b;
   params->io_color = 0xa491d3;
   params->frametime_color = 0x00ff00;
   params->background_color = 0x020202;
   params->text_color = 0xffffff;
   params->media_player_color = 0xffffff;
   params->media_player_name = "spotify";
   params->font_scale = 1.0f;
   params->font_scale_media_player = 0.55f;
   params->log_interval = 100;
   params->media_player_order = { MP_ORDER_TITLE, MP_ORDER_ARTIST, MP_ORDER_ALBUM };
   params->permit_upload = 0;
   params->benchmark_percentiles = { "97", "AVG", "1", "0.1" };

#ifdef HAVE_X11
   params->toggle_hud = { XK_Shift_R, XK_F12 };
   params->toggle_logging = { XK_Shift_L, XK_F2 };
   params->reload_cfg = { XK_Shift_L, XK_F4 };
   params->upload_log = { XK_Shift_L, XK_F3 };
#endif

   // first pass with env var
   if (env)
      parse_overlay_env(params, env);

   bool read_cfg = params->enabled[OVERLAY_PARAM_ENABLED_read_cfg];
   if (!env || read_cfg) {

      // Get config options
      parseConfigFile(*params);
      if (params->options.find("full") != params->options.end() && params->options.find("full")->second != "0") {
#define OVERLAY_PARAM_BOOL(name) \
            params->enabled[OVERLAY_PARAM_ENABLED_##name] = 1;
#define OVERLAY_PARAM_CUSTOM(name)
            OVERLAY_PARAMS
#undef OVERLAY_PARAM_BOOL
#undef OVERLAY_PARAM_CUSTOM
         params->enabled[OVERLAY_PARAM_ENABLED_histogram] = 0;
         params->options.erase("full");
      }
      for (auto& it : params->options) {
#define OVERLAY_PARAM_BOOL(name)                                       \
         if (it.first == #name) {                                      \
            params->enabled[OVERLAY_PARAM_ENABLED_##name] =            \
               strtol(it.second.c_str(), NULL, 0);                     \
            continue;                                                  \
         }
#define OVERLAY_PARAM_CUSTOM(name)                                     \
         if (it.first == #name) {                                      \
            params->name = parse_##name(it.second.c_str());            \
            continue;                                                  \
         }
         OVERLAY_PARAMS
#undef OVERLAY_PARAM_BOOL
#undef OVERLAY_PARAM_CUSTOM
         fprintf(stderr, "Unknown option '%s'\n", it.first.c_str());
      }

   }

   // second pass, override config file settings with MANGOHUD_CONFIG
   if (env && read_cfg)
      parse_overlay_env(params, env);

   if (params->font_scale_media_player <= 0.f)
      params->font_scale_media_player = 0.55f;

   // Convert from 0xRRGGBB to ImGui's format
   std::array<unsigned *, 10> colors = {
      &params->cpu_color,
      &params->gpu_color,
      &params->vram_color,
      &params->ram_color,
      &params->engine_color,
      &params->io_color,
      &params->background_color,
      &params->frametime_color,
      &params->text_color,
      &params->media_player_color,
   };

   for (auto color : colors){
         *color =
         IM_COL32(RGBGetRValue(*color),
               RGBGetGValue(*color),
               RGBGetBValue(*color),
               255);
      }

   params->tableCols = 3;

   if (!params->font_size) {
      params->font_size = 24;
   }

   //increase hud width if io read and write
   if (!params->width) {
      if ((params->enabled[OVERLAY_PARAM_ENABLED_io_read] || params->enabled[OVERLAY_PARAM_ENABLED_io_write])) {
         params->width = 13 * params->font_size * params->font_scale;
      } else {
         params->width = params->font_size * params->font_scale * 11.7;
      }
   }

   // set frametime limit
   using namespace std::chrono;
   if (params->fps_limit >= 0)
      fps_limit_stats.targetFrameTime = duration_cast<Clock::duration>(duration<double>(1) / params->fps_limit);

#ifdef HAVE_DBUS
   if (params->enabled[OVERLAY_PARAM_ENABLED_media_player]) {
      // lock mutexes for config file change notifier thread
      {
         std::lock_guard<std::mutex> lk(main_metadata.mutex);
         main_metadata.clear();
      }
      {
         std::lock_guard<std::mutex> lk(generic_mpris.mutex);
         generic_mpris.clear();
      }
      if (dbusmgr::dbus_mgr.init(params->media_player_name)) {
         if (!get_media_player_metadata(dbusmgr::dbus_mgr, params->media_player_name, main_metadata))
            std::cerr << "MANGOHUD: Failed to get initial media player metadata." << std::endl;
      }
   } else {
      dbusmgr::dbus_mgr.deinit();
      main_metadata.valid = false;
      generic_mpris.valid = false;
   }
#endif

}<|MERGE_RESOLUTION|>--- conflicted
+++ resolved
@@ -202,7 +202,7 @@
    return order;
 }
 
-<<<<<<< HEAD
+
 static std::vector<std::string>
 parse_benchmark_percentiles(const char *str)
 {
@@ -242,7 +242,7 @@
    }
 
    return percentiles;
-=======
+
 static uint32_t
 parse_font_glyph_ranges(const char *str)
 {
@@ -273,7 +273,7 @@
          fg |= FG_LATIN_EXT_B;
    }
    return fg;
->>>>>>> 8eba5e2e
+
 }
 
 #define parse_width(s) parse_unsigned(s)
