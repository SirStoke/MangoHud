--- conflicted
+++ resolved
@@ -96,11 +96,8 @@
    OVERLAY_PARAM_CUSTOM(gpu_text)                    \
    OVERLAY_PARAM_CUSTOM(log_interval)                \
    OVERLAY_PARAM_CUSTOM(permit_upload)               \
-<<<<<<< HEAD
    OVERLAY_PARAM_CUSTOM(render_mango)                \
-=======
    OVERLAY_PARAM_CUSTOM(benchmark_percentiles)       \
->>>>>>> 5f51f3f1
    OVERLAY_PARAM_CUSTOM(help)
 
 enum overlay_param_position {
