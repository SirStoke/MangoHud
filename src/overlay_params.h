/*
 * Copyright © 2019 Intel Corporation
 *
 * Permission is hereby granted, free of charge, to any person obtaining a
 * copy of this software and associated documentation files (the "Software"),
 * to deal in the Software without restriction, including without limitation
 * the rights to use, copy, modify, merge, publish, distribute, sublicense,
 * and/or sell copies of the Software, and to permit persons to whom the
 * Software is furnished to do so, subject to the following conditions:
 *
 * The above copyright notice and this permission notice (including the next
 * paragraph) shall be included in all copies or substantial portions of the
 * Software.
 *
 * THE SOFTWARE IS PROVIDED "AS IS", WITHOUT WARRANTY OF ANY KIND, EXPRESS OR
 * IMPLIED, INCLUDING BUT NOT LIMITED TO THE WARRANTIES OF MERCHANTABILITY,
 * FITNESS FOR A PARTICULAR PURPOSE AND NONINFRINGEMENT.  IN NO EVENT SHALL
 * THE AUTHORS OR COPYRIGHT HOLDERS BE LIABLE FOR ANY CLAIM, DAMAGES OR OTHER
 * LIABILITY, WHETHER IN AN ACTION OF CONTRACT, TORT OR OTHERWISE, ARISING
 * FROM, OUT OF OR IN CONNECTION WITH THE SOFTWARE OR THE USE OR OTHER DEALINGS
 * IN THE SOFTWARE.
 */

#ifndef OVERLAY_PARAMS_H
#define OVERLAY_PARAMS_H

#ifdef __cplusplus
extern "C" {
#endif

#include <stdio.h>
#include <stdint.h>
#include <stdbool.h>
#include <X11/Xlib.h>
#include "X11/keysym.h"

#define OVERLAY_PARAMS                               \
   OVERLAY_PARAM_BOOL(fps)                           \
   OVERLAY_PARAM_BOOL(frame)                         \
   OVERLAY_PARAM_BOOL(frame_timing)                  \
   OVERLAY_PARAM_BOOL(present_timing)                \
   OVERLAY_PARAM_BOOL(gpu_timing)                    \
   OVERLAY_PARAM_BOOL(core_load)                     \
   OVERLAY_PARAM_BOOL(cpu_temp)                      \
   OVERLAY_PARAM_BOOL(gpu_temp)                      \
   OVERLAY_PARAM_BOOL(cpu_stats)                     \
   OVERLAY_PARAM_BOOL(gpu_stats)                     \
   OVERLAY_PARAM_BOOL(ram)                           \
   OVERLAY_PARAM_BOOL(vram)                          \
   OVERLAY_PARAM_BOOL(crosshair)                     \
   OVERLAY_PARAM_CUSTOM(fps_sampling_period)         \
   OVERLAY_PARAM_CUSTOM(output_file)                 \
   OVERLAY_PARAM_CUSTOM(position)                    \
   OVERLAY_PARAM_CUSTOM(width)                       \
   OVERLAY_PARAM_CUSTOM(height)                      \
   OVERLAY_PARAM_CUSTOM(no_display)                  \
   OVERLAY_PARAM_CUSTOM(control)                     \
   OVERLAY_PARAM_CUSTOM(fps_limit)                   \
   OVERLAY_PARAM_CUSTOM(vsync)                       \
   OVERLAY_PARAM_CUSTOM(font_size)                   \
<<<<<<< HEAD
   OVERLAY_PARAM_CUSTOM(toggle_hud)                  \
   OVERLAY_PARAM_CUSTOM(toggle_logging)              \
=======
   OVERLAY_PARAM_CUSTOM(crosshair_size)              \
>>>>>>> c5ea98a2
   OVERLAY_PARAM_CUSTOM(help)

enum overlay_param_position {
   LAYER_POSITION_TOP_LEFT,
   LAYER_POSITION_TOP_RIGHT,
   LAYER_POSITION_BOTTOM_LEFT,
   LAYER_POSITION_BOTTOM_RIGHT,
};

enum overlay_param_enabled {
#define OVERLAY_PARAM_BOOL(name) OVERLAY_PARAM_ENABLED_##name,
#define OVERLAY_PARAM_CUSTOM(name)
   OVERLAY_PARAMS
#undef OVERLAY_PARAM_BOOL
#undef OVERLAY_PARAM_CUSTOM
   OVERLAY_PARAM_ENABLED_MAX
};

struct overlay_params {
   bool enabled[OVERLAY_PARAM_ENABLED_MAX];
   enum overlay_param_position position;
   FILE *output_file;
   int control;
   uint32_t fps_sampling_period; /* us */
<<<<<<< HEAD
   uint32_t fps_limit;
=======
   uint32_t crosshair_size;
>>>>>>> c5ea98a2
   bool help;
   bool no_display;
   unsigned width;
   unsigned height;
   unsigned vsync;
   float font_size;
   KeySym toggle_hud;
   KeySym toggle_logging;
};

const extern char *overlay_param_names[];

void parse_overlay_env(struct overlay_params *params,
                       const char *env);

#ifdef __cplusplus
}
#endif

#endif /* OVERLAY_PARAMS_H */<|MERGE_RESOLUTION|>--- conflicted
+++ resolved
@@ -58,12 +58,9 @@
    OVERLAY_PARAM_CUSTOM(fps_limit)                   \
    OVERLAY_PARAM_CUSTOM(vsync)                       \
    OVERLAY_PARAM_CUSTOM(font_size)                   \
-<<<<<<< HEAD
    OVERLAY_PARAM_CUSTOM(toggle_hud)                  \
    OVERLAY_PARAM_CUSTOM(toggle_logging)              \
-=======
    OVERLAY_PARAM_CUSTOM(crosshair_size)              \
->>>>>>> c5ea98a2
    OVERLAY_PARAM_CUSTOM(help)
 
 enum overlay_param_position {
@@ -88,11 +85,8 @@
    FILE *output_file;
    int control;
    uint32_t fps_sampling_period; /* us */
-<<<<<<< HEAD
    uint32_t fps_limit;
-=======
    uint32_t crosshair_size;
->>>>>>> c5ea98a2
    bool help;
    bool no_display;
    unsigned width;
