#include <stdio.h>
#include <string.h>
#include <stdlib.h>
#include <errno.h>
#include <sys/sysinfo.h>
#include <wordexp.h>
#include "imgui.h"
#include <iostream>
#include <string>
#include <sstream>
#include <algorithm>
#include <cctype>

#include "overlay_params.h"
#include "overlay.h"
#include "config.h"
#include "string_utils.h"

#include "mesa/util/os_socket.h"

#ifdef HAVE_X11
#include <X11/keysym.h>
#include "loaders/loader_x11.h"
#endif

#ifdef HAVE_DBUS
#include "dbus_info.h"
#endif

static enum overlay_param_position
parse_position(const char *str)
{
   if (!str || !strcmp(str, "top-left"))
      return LAYER_POSITION_TOP_LEFT;
   if (!strcmp(str, "top-right"))
      return LAYER_POSITION_TOP_RIGHT;
   if (!strcmp(str, "bottom-left"))
      return LAYER_POSITION_BOTTOM_LEFT;
   if (!strcmp(str, "bottom-right"))
      return LAYER_POSITION_BOTTOM_RIGHT;
   if (!strcmp(str, "top-center"))
      return LAYER_POSITION_TOP_CENTER;
   return LAYER_POSITION_TOP_LEFT;
}

static int
parse_control(const char *str)
{
   int ret = os_socket_listen_abstract(str, 1);
   if (ret < 0) {
      fprintf(stderr, "ERROR: Couldn't create socket pipe at '%s'\n", str);
      fprintf(stderr, "ERROR: '%s'\n", strerror(errno));
      return ret;
   }

   os_socket_block(ret, false);

   return ret;
}

static float
parse_float(const char *str)
{
   float val = 0;
   std::stringstream ss(str);
   ss.imbue(std::locale::classic());
   ss >> val;
   return val;
}

#ifdef HAVE_X11
static std::vector<KeySym>
parse_string_to_keysym_vec(const char *str)
{
   std::vector<KeySym> keys;
   if(g_x11->IsLoaded())
   {
      std::stringstream keyStrings(str);
      std::string ks;
      while (std::getline(keyStrings, ks, '+')) {
         trim(ks);
         KeySym xk = g_x11->XStringToKeysym(ks.c_str());
         if (xk)
            keys.push_back(xk);
         else
            std::cerr << "MANGOHUD: Unrecognized key: '" << ks << "'\n";
      }
   }
   return keys;
}

static std::vector<KeySym>
parse_toggle_hud(const char *str)
{
   return parse_string_to_keysym_vec(str);
}

static std::vector<KeySym>
parse_toggle_logging(const char *str)
{
   return parse_string_to_keysym_vec(str);
}

static std::vector<KeySym>
parse_reload_cfg(const char *str)
{
   return parse_string_to_keysym_vec(str);
}

static std::vector<KeySym>
parse_upload_log(const char *str)
{
   return parse_string_to_keysym_vec(str);
}

static std::vector<KeySym>
parse_upload_logs(const char *str)
{
   return parse_string_to_keysym_vec(str);
}

#else
#define parse_toggle_hud(x)      {}
#define parse_toggle_logging(x)  {}
#define parse_reload_cfg(x)      {}
#define parse_upload_log(x)      {}
#define parse_upload_logs(x)     {}
#endif

static uint32_t
parse_fps_sampling_period(const char *str)
{
   return strtol(str, NULL, 0) * 1000;
}

static uint32_t
parse_fps_limit(const char *str)
{
   return strtol(str, NULL, 0);
}

static bool
parse_no_display(const char *str)
{
   return strtol(str, NULL, 0) != 0;
}

static unsigned
parse_color(const char *str)
{
   return strtol(str, NULL, 16);
}

static unsigned
parse_unsigned(const char *str)
{
   return strtol(str, NULL, 0);
}

static signed
parse_signed(const char *str)
{
   return strtol(str, NULL, 0);
}

static std::string
parse_str(const char *str)
{
   return str;
}

static std::string
parse_path(const char *str)
{
#ifdef _XOPEN_SOURCE
   // Expand ~/ to home dir
   if (str[0] == '~') {
      std::string s;
      wordexp_t e;
      int ret;

      if (!(ret = wordexp(str, &e, 0)))
         s = e.we_wordv[0];
      wordfree(&e);

      if (!ret)
         return s;
   }
#endif
   return str;
}

static std::vector<media_player_order>
parse_media_player_order(const char *str)
{
   std::vector<media_player_order> order;
   std::stringstream ss(str);
   std::string token;
   while (std::getline(ss, token, ',')) {
      trim(token);
      std::transform(token.begin(), token.end(), token.begin(), ::tolower);
      if (token == "title")
         order.push_back(MP_ORDER_TITLE);
      else if (token == "artist")
         order.push_back(MP_ORDER_ARTIST);
      else if (token == "album")
         order.push_back(MP_ORDER_ALBUM);
   }
   return order;
}


static std::vector<std::string>
parse_benchmark_percentiles(const char *str)
{
   std::vector<std::string> percentiles;
   std::stringstream percent_strings(str);
   std::string value;

   while (std::getline(percent_strings, value, '+')) {
      trim(value);

      if (value == "AVG") {
         percentiles.push_back(value);
         continue;
      }

      float as_float;
      size_t float_len = 0;

      try {
         as_float = parse_float(value, &float_len);
      } catch (const std::invalid_argument&) {
         std::cerr << "MANGOHUD: invalid benchmark percentile: '" << value << "'\n";
         continue;
      }

      if (float_len != value.length()) {
         std::cerr << "MANGOHUD: invalid benchmark percentile: '" << value << "'\n";
         continue;
      }

      if (as_float > 100 || as_float < 0) {
         std::cerr << "MANGOHUD: benchmark percentile is not between 0 and 100 (" << value << ")\n";
         continue;
      }

      percentiles.push_back(value);
   }

   return percentiles;
}

static uint32_t
parse_font_glyph_ranges(const char *str)
{
   uint32_t fg = 0;
   std::stringstream ss(str);
   std::string token;
   while (std::getline(ss, token, ',')) {
      trim(token);
      std::transform(token.begin(), token.end(), token.begin(), ::tolower);

      if (token == "korean")
         fg |= FG_KOREAN;
      else if (token == "chinese")
         fg |= FG_CHINESE_FULL;
      else if (token == "chinese_simplified")
         fg |= FG_CHINESE_SIMPLIFIED;
      else if (token == "japanese")
         fg |= FG_JAPANESE;
      else if (token == "cyrillic")
         fg |= FG_CYRILLIC;
      else if (token == "thai")
         fg |= FG_THAI;
      else if (token == "vietnamese")
         fg |= FG_VIETNAMESE;
      else if (token == "latin_ext_a")
         fg |= FG_LATIN_EXT_A;
      else if (token == "latin_ext_b")
         fg |= FG_LATIN_EXT_B;
   }
   return fg;

}

#define parse_width(s) parse_unsigned(s)
#define parse_height(s) parse_unsigned(s)
#define parse_vsync(s) parse_unsigned(s)
#define parse_gl_vsync(s) parse_signed(s)
#define parse_offset_x(s) parse_unsigned(s)
#define parse_offset_y(s) parse_unsigned(s)
#define parse_log_duration(s) parse_unsigned(s)
#define parse_time_format(s) parse_str(s)
#define parse_output_file(s) parse_path(s)
#define parse_font_file(s) parse_path(s)
#define parse_font_file_text(s) parse_path(s)
#define parse_io_read(s) parse_unsigned(s)
#define parse_io_write(s) parse_unsigned(s)
#define parse_pci_dev(s) parse_str(s)
#define parse_media_player_name(s) parse_str(s)
#define parse_font_scale_media_player(s) parse_float(s)
#define parse_cpu_text(s) parse_str(s)
#define parse_gpu_text(s) parse_str(s)
#define parse_log_interval(s) parse_unsigned(s)
#define parse_font_size(s) parse_float(s)
#define parse_font_size_text(s) parse_float(s)
#define parse_font_scale(s) parse_float(s)
#define parse_background_alpha(s) parse_float(s)
#define parse_alpha(s) parse_float(s)
#define parse_permit_upload(s) parse_unsigned(s)
#define parse_render_mango(s) parse_unsigned(s)

#define parse_cpu_color(s) parse_color(s)
#define parse_gpu_color(s) parse_color(s)
#define parse_vram_color(s) parse_color(s)
#define parse_ram_color(s) parse_color(s)
#define parse_engine_color(s) parse_color(s)
#define parse_io_color(s) parse_color(s)
#define parse_frametime_color(s) parse_color(s)
#define parse_background_color(s) parse_color(s)
#define parse_text_color(s) parse_color(s)
#define parse_media_player_color(s) parse_color(s)

static bool
parse_help(const char *str)
{
   fprintf(stderr, "Layer params using VK_LAYER_MESA_OVERLAY_CONFIG=\n");
#define OVERLAY_PARAM_BOOL(name)                \
   fprintf(stderr, "\t%s=0|1\n", #name);
#define OVERLAY_PARAM_CUSTOM(name)
   OVERLAY_PARAMS
#undef OVERLAY_PARAM_BOOL
#undef OVERLAY_PARAM_CUSTOM
   fprintf(stderr, "\tposition=top-left|top-right|bottom-left|bottom-right\n");
   fprintf(stderr, "\tfps_sampling_period=number-of-milliseconds\n");
   fprintf(stderr, "\tno_display=0|1\n");
   fprintf(stderr, "\toutput_file=/path/to/output.txt\n");
   fprintf(stderr, "\twidth=width-in-pixels\n");
   fprintf(stderr, "\theight=height-in-pixels\n");

   return true;
}

static bool is_delimiter(char c)
{
   return c == 0 || c == ',' || c == ':' || c == ';' || c == '=';
}

static int
parse_string(const char *s, char *out_param, char *out_value)
{
   int i = 0;

   for (; !is_delimiter(*s); s++, out_param++, i++)
      *out_param = *s;

   *out_param = 0;

   if (*s == '=') {
      s++;
      i++;
      for (; !is_delimiter(*s); s++, out_value++, i++) {
         *out_value = *s;
         // Consume escaped delimiter, but don't escape null. Might be end of string.
         if (*s == '\\' && *(s + 1) != 0 && is_delimiter(*(s + 1))) {
            s++;
            i++;
            *out_value = *s;
         }
      }
   } else
      *(out_value++) = '1';
   *out_value = 0;

   if (*s && is_delimiter(*s)) {
      s++;
      i++;
   }

   if (*s && !i) {
      fprintf(stderr, "mesa-overlay: syntax error: unexpected '%c' (%i) while "
              "parsing a string\n", *s, *s);
      fflush(stderr);
   }

   return i;
}

const char *overlay_param_names[] = {
#define OVERLAY_PARAM_BOOL(name) #name,
#define OVERLAY_PARAM_CUSTOM(name)
   OVERLAY_PARAMS
#undef OVERLAY_PARAM_BOOL
#undef OVERLAY_PARAM_CUSTOM
};

void
parse_overlay_env(struct overlay_params *params,
                  const char *env)
{
   uint32_t num;
   char key[256], value[256];
   while ((num = parse_string(env, key, value)) != 0) {
      env += num;
      if (!strcmp("full", key)) {
         bool read_cfg = params->enabled[OVERLAY_PARAM_ENABLED_read_cfg];
#define OVERLAY_PARAM_BOOL(name) \
         params->enabled[OVERLAY_PARAM_ENABLED_##name] = 1;
#define OVERLAY_PARAM_CUSTOM(name)
         OVERLAY_PARAMS
#undef OVERLAY_PARAM_BOOL
#undef OVERLAY_PARAM_CUSTOM
         params->enabled[OVERLAY_PARAM_ENABLED_histogram] = 0;
         params->enabled[OVERLAY_PARAM_ENABLED_read_cfg] = read_cfg;
      }
#define OVERLAY_PARAM_BOOL(name)                                       \
      if (!strcmp(#name, key)) {                                       \
         params->enabled[OVERLAY_PARAM_ENABLED_##name] =               \
            strtol(value, NULL, 0);                                    \
         continue;                                                     \
      }
#define OVERLAY_PARAM_CUSTOM(name)                                     \
      if (!strcmp(#name, key)) {                                       \
         params->name = parse_##name(value);                           \
         continue;                                                     \
      }
      OVERLAY_PARAMS
#undef OVERLAY_PARAM_BOOL
#undef OVERLAY_PARAM_CUSTOM
      fprintf(stderr, "Unknown option '%s'\n", key);
   }
}

void
parse_overlay_config(struct overlay_params *params,
                  const char *env)
{

   *params = {};

   /* Visible by default */
   params->enabled[OVERLAY_PARAM_ENABLED_fps] = true;
   params->enabled[OVERLAY_PARAM_ENABLED_frame_timing] = true;
   params->enabled[OVERLAY_PARAM_ENABLED_core_load] = false;
   params->enabled[OVERLAY_PARAM_ENABLED_cpu_temp] = false;
   params->enabled[OVERLAY_PARAM_ENABLED_gpu_temp] = false;
   params->enabled[OVERLAY_PARAM_ENABLED_cpu_stats] = true;
   params->enabled[OVERLAY_PARAM_ENABLED_gpu_stats] = true;
   params->enabled[OVERLAY_PARAM_ENABLED_ram] = false;
   params->enabled[OVERLAY_PARAM_ENABLED_vram] = false;
   params->enabled[OVERLAY_PARAM_ENABLED_read_cfg] = false;
   params->enabled[OVERLAY_PARAM_ENABLED_io_read] = false;
   params->enabled[OVERLAY_PARAM_ENABLED_io_write] = false;
   params->fps_sampling_period = 500000; /* 500ms */
   params->width = 0;
   params->height = 140;
   params->control = -1;
   params->fps_limit = 0;
   params->vsync = -1;
   params->gl_vsync = -2;
   params->offset_x = 0;
   params->offset_y = 0;
   params->background_alpha = 0.5;
   params->alpha = 1.0;
   params->time_format = "%T";
   params->gpu_color = 0x2e9762;
   params->cpu_color = 0x2e97cb;
   params->vram_color = 0xad64c1;
   params->ram_color = 0xc26693;
   params->engine_color = 0xeb5b5b;
   params->io_color = 0xa491d3;
   params->frametime_color = 0x00ff00;
   params->background_color = 0x020202;
   params->text_color = 0xffffff;
   params->media_player_color = 0xffffff;
   params->media_player_name = "";
   params->font_scale = 1.0f;
   params->font_scale_media_player = 0.55f;
   params->log_interval = 100;
   params->media_player_order = { MP_ORDER_TITLE, MP_ORDER_ARTIST, MP_ORDER_ALBUM };
   params->permit_upload = 0;
<<<<<<< HEAD
   params->render_mango = 0;
=======
   params->benchmark_percentiles = { "97", "AVG", "1", "0.1" };
>>>>>>> 5f51f3f1

#ifdef HAVE_X11
   params->toggle_hud = { XK_Shift_R, XK_F12 };
   params->toggle_logging = { XK_Shift_L, XK_F2 };
   params->reload_cfg = { XK_Shift_L, XK_F4 };
   params->upload_log = { XK_Shift_L, XK_F3 };
   params->upload_logs = { XK_Control_L, XK_F3 };
#endif

   // first pass with env var
   if (env)
      parse_overlay_env(params, env);

   bool read_cfg = params->enabled[OVERLAY_PARAM_ENABLED_read_cfg];
   if (!env || read_cfg) {

      // Get config options
      parseConfigFile(*params);
      if (params->options.find("full") != params->options.end() && params->options.find("full")->second != "0") {
#define OVERLAY_PARAM_BOOL(name) \
            params->enabled[OVERLAY_PARAM_ENABLED_##name] = 1;
#define OVERLAY_PARAM_CUSTOM(name)
            OVERLAY_PARAMS
#undef OVERLAY_PARAM_BOOL
#undef OVERLAY_PARAM_CUSTOM
         params->enabled[OVERLAY_PARAM_ENABLED_histogram] = 0;
         params->options.erase("full");
      }
      for (auto& it : params->options) {
#define OVERLAY_PARAM_BOOL(name)                                       \
         if (it.first == #name) {                                      \
            params->enabled[OVERLAY_PARAM_ENABLED_##name] =            \
               strtol(it.second.c_str(), NULL, 0);                     \
            continue;                                                  \
         }
#define OVERLAY_PARAM_CUSTOM(name)                                     \
         if (it.first == #name) {                                      \
            params->name = parse_##name(it.second.c_str());            \
            continue;                                                  \
         }
         OVERLAY_PARAMS
#undef OVERLAY_PARAM_BOOL
#undef OVERLAY_PARAM_CUSTOM
         fprintf(stderr, "Unknown option '%s'\n", it.first.c_str());
      }

   }

   // second pass, override config file settings with MANGOHUD_CONFIG
   if (env && read_cfg)
      parse_overlay_env(params, env);

   if (params->font_scale_media_player <= 0.f)
      params->font_scale_media_player = 0.55f;

   // Convert from 0xRRGGBB to ImGui's format
   std::array<unsigned *, 10> colors = {
      &params->cpu_color,
      &params->gpu_color,
      &params->vram_color,
      &params->ram_color,
      &params->engine_color,
      &params->io_color,
      &params->background_color,
      &params->frametime_color,
      &params->text_color,
      &params->media_player_color,
   };

   for (auto color : colors){
         *color =
         IM_COL32(RGBGetRValue(*color),
               RGBGetGValue(*color),
               RGBGetBValue(*color),
               255);
      }

   params->tableCols = 3;

   if (!params->font_size) {
      params->font_size = 24;
   }

   //increase hud width if io read and write
   if (!params->width) {
      if ((params->enabled[OVERLAY_PARAM_ENABLED_io_read] || params->enabled[OVERLAY_PARAM_ENABLED_io_write])) {
         params->width = 13 * params->font_size * params->font_scale;
      } else {
         params->width = params->font_size * params->font_scale * 11.7;
      }
   }

   // set frametime limit
   using namespace std::chrono;
   if (params->fps_limit > 0)
      fps_limit_stats.targetFrameTime = duration_cast<Clock::duration>(duration<double>(1) / params->fps_limit);
   else
      fps_limit_stats.targetFrameTime = {};

#ifdef HAVE_DBUS
   if (params->enabled[OVERLAY_PARAM_ENABLED_media_player]) {
      dbusmgr::dbus_mgr.init(params->media_player_name);
   } else {
      dbusmgr::dbus_mgr.deinit();
      main_metadata.meta.valid = false;
   }
#endif

}<|MERGE_RESOLUTION|>--- conflicted
+++ resolved
@@ -480,11 +480,8 @@
    params->log_interval = 100;
    params->media_player_order = { MP_ORDER_TITLE, MP_ORDER_ARTIST, MP_ORDER_ALBUM };
    params->permit_upload = 0;
-<<<<<<< HEAD
    params->render_mango = 0;
-=======
    params->benchmark_percentiles = { "97", "AVG", "1", "0.1" };
->>>>>>> 5f51f3f1
 
 #ifdef HAVE_X11
    params->toggle_hud = { XK_Shift_R, XK_F12 };
